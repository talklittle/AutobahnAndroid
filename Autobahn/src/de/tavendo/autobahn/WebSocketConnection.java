--- conflicted
+++ resolved
@@ -269,7 +269,7 @@
          if (DEBUG) Log.d(TAG, "mTransportChannel already NULL");
       }
 
-<<<<<<< HEAD
+/*
       if (mWsHandler != null) {
          try {
             mWsHandler.onClose(code, reason);
@@ -280,9 +280,8 @@
       } else {
          if (DEBUG) Log.d(TAG, "mWsHandler already NULL");
       }
-=======
+*/
       onClose(code, reason);
->>>>>>> 1e6b7352
 
       if (DEBUG) Log.d(TAG, "worker threads stopped");
    }
