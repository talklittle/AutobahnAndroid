--- conflicted
+++ resolved
@@ -28,12 +28,6 @@
        */
       public static final int CLOSE_PROTOCOL_ERROR = 4;
 
-<<<<<<< HEAD
-      /**
-       * Internal error.
-       */
-      public static final int CLOSE_INTERNAL_ERROR = 5;
-=======
 	   /**
 	    * Internal error.
 	    */
@@ -48,7 +42,6 @@
 	    * Server connection lost, scheduled reconnect
 	    */
 	   public static final int CLOSE_RECONNECT = 7;
->>>>>>> 1e6b7352
 
       /**
        * Fired when the WebSockets connection has been established.
